 * when ongoing sessions detect that the process shuts down (for example due to a
   graceful restart), they now cause idle h2 workers to terminate early.
   This hopefully addresses #212.

v1.15.20
--------------------------------------------------------------------------------
 * requires apache httpd 2.4.48
 * Align handling of 304 response headers with behaviour of http/1.1. [ylavic]
 * now shares code with http/1.1 protocol implementation
   for checking validity of methods and other request parameter. [ylavic]
<<<<<<< HEAD
 * Using the new ap_ssl_* functions available since Apache 2.4.48
 * Some compatibility fixes with the ever evolving OpenSSL API
=======
>>>>>>> 2e536e33

v1.15.19
--------------------------------------------------------------------------------
 * Fixed the Makefile to include the test module in the distribution, so that
   tests can be build an run from the tar file. Fixes #210.

v1.15.18
--------------------------------------------------------------------------------
 * Fixed a race condition that could lead to streams being aborted
   (RST to the client), although a response had been produced.

v1.15.17
--------------------------------------------------------------------------------
 * Integrated changes from Apache trunk.
 * Log requests and sent the configured error response in case of early detected
   errors like too many or too long headers. [Ruediger Pluem]
 * added test for buffering across a mod_http2+mod_proxy_http2 connection
 * added TRACE2 logging to show buffering flag when writing task output
 * new option 'H2OutputBuffering on/off' which controls the buffering of stream output.
   The default is on, which is the behaviour of older mod-h2 versions. When off, all
   bytes are made available immediately to the main connection for sending them
   out to the client. This fixes interop issues with certain flavours of gRPC, see
   als #207.
 * Eliminated some Python deprecation warnings in test code.
 
v1.15.16
--------------------------------------------------------------------------------
 * Fixed reporting of transferred bytes for mod_logio for modifiers %O (and %S) to
   report the number of transferred header and body lengths. This is still only
   an approximation of the bytes on the connection. The data is subject to header
   compression and h2 framing afterwards. Grain of salt. Fixes #203.
 
v1.15.14
--------------------------------------------------------------------------------
 * Removing support for abandoned draft of http-wg regarding cache-digests.

v1.15.13
--------------------------------------------------------------------------------
 * Fixes #200: "LimitRequestFields 0" now disables the limit, as documented.

v1.15.12
--------------------------------------------------------------------------------
 * Fixes #201: do not count repeated headers with same name against the field
   count limit. The are merged internally, as if sent in a single HTTP/1 line.
 * Refrain from detecting (intermediate) responses, when the connection has
   already been aborted or non-flush meta buckets are encountered.
 * Changed terminology to master/secondary connections in the source.
 * Test against the installed version of the module. This allows test cases
   to work with other versions.

v1.15.11
--------------------------------------------------------------------------------
 * mod_proxy_http2: the "ping" proxy parameter 
   (see <https://httpd.apache.org/docs/2.4/mod/mod_proxy.html>) is now used
   when checking the liveliness of a new or reused h2 connection to the backend.
   With short durations, this makes load-balancing more responsive. The module
   will hold back requests until ping conditions are met, using features of the
   HTTP/2 protocol alone. [Ruediger Pluem, Stefan Eissing]

v1.15.10
--------------------------------------------------------------------------------
 * mod_proxy_http2: respect ProxyTimeout settings on backend connections
   while waiting on incoming data. [Ruediger Pluem, Stefan Eissing]

v1.15.9
--------------------------------------------------------------------------------
 * Since v1.15.4 mod_reqtimeout was enabled for h2 connections. This lead to closing of
   h2 connections when a handshake timeout was configured, irregardless if the handshake
   did happen or not. Added a positive test next to the negative one to ensure that 
   mod_reqtimeout is removed after a successful handshake. Fixes #196 

v1.15.8
--------------------------------------------------------------------------------
 * Fixed an unfortunate regression introduced in v1.15.7 that prevented
   H2_STREAM_ID to be set. Fixes <https://bz.apache.org/bugzilla/show_bug.cgi?id=64330>
   and Windows crashes reported in <https://www.apachelounge.com/viewtopic.php?p=39012#39012>. 
 * Synch with code spell/APLOGNO changes from Apache svn.

v1.15.7
--------------------------------------------------------------------------------
 * Fixes issue #195 regarding h2 slave connection ids that resulted in duplicate
   request ids being generated under loads.

v1.15.6
--------------------------------------------------------------------------------
 * Fix by Joe Orton for a gcc 10 warnings on s390x.

v1.15.5
--------------------------------------------------------------------------------
 * Fixed rare cases where a h2 worker could deadlock the main connection. All the good
   bits in this thanks to Yann Ylavic.
 
v1.15.4
--------------------------------------------------------------------------------
 * Fixed interaction with mod_reqtimeout. mod-h2 was knocking it out completely, however
   it allow configuration of the TLS handshake timeout and that is very useful indeed.
   Also, fixed a stupid mistake of mine that made `H2Direct` always `on`, irregardless 
   of configuration. Found and reported by <Armin.Abfalterer@united-security-providers.ch> and
   <Marcial.Rion@united-security-providers.ch>. Thanks!
 * Switched test suite and test cgis to python3. A regression in cgi.Fieldstorage() makes
   tests skip chunked uploads at the moment. Sad.
 * Merged PR by @mkaufmann that avoids multiple field lengths violations to be logged
   on the same request.
 
v1.15.3
--------------------------------------------------------------------------------
 * fixes Timeout vs. KeepAliveTimeout behaviour, see PR 63534 (for trunk now,
   mpm event backport to 2.4.x up for vote). 
 * Fixes stream cleanup when connection throttling is in place. 
 * Counts stream resets by client on streams initiated by client as cause 
   for connection throttling.
 * Header length checks are now logged similar to HTTP/1.1 protocol handler (thanks @mkaufmann)
 * Header length is checked also on the merged value from several header instances
   and results in a 431 response.
 
v1.15.2
--------------------------------------------------------------------------------
 * fixing mod_proxy_http2 to support trailers in both directions. See PR 63502.

v1.15.1
--------------------------------------------------------------------------------
 * further copying of passed data to disentangle worker and main connection.

v1.15.0
--------------------------------------------------------------------------------
 - reverted as no good.

v1.14.3
--------------------------------------------------------------------------------
 * Integrated latest changes from trunk. In particular mod_proxy_http2 connection
   reuse and retry changes by @rpluem.
 
v1.14.2
--------------------------------------------------------------------------------
 * Integrated a forgotten request init fix from Apache subversion
 * When a TLS renegotiation is denied, configured error documents could prevent
   the proper HTTP/2 stream reset to happen. Fix by Michael Kaufmann (@mkauf).
 * Added a test case for #172

v1.14.1
--------------------------------------------------------------------------------
 * Tweaks to new H2Padding, now simply is of the form:
    ```H2Padding numbits```
   and applies a *random* number of padding bytes to each payload frame. The
   range is from [0, 2^N[. The default is 0, so no padding.
 
v1.14.0
--------------------------------------------------------------------------------
 * new configuration directive:
    ```H2Padding [ 'prefer' | 'enforce' ] numbits```
    to control padding of HTTP/2 payload frames. 'numbits' is a number from 0-8,
    where 0 disables padding and 1-8 is the power of 2 that frame lengths are
    rounded to. The default is 4 bits, e.g. frames are padded to be a multiple
    of 16 (2^4).
    While 'enforce' always applies this to all payload frames, the default 'prefer'
    option caps frame length at H2TLSWarmUpSize when in effect.
  
v1.13.1
--------------------------------------------------------------------------------
 * mod_http2: cleanup of the now dead h2_req_engine support, no functional change.

v1.13.0
--------------------------------------------------------------------------------
 * mod_proxy_http2: simplifying implementation and reducing memory use by only
   running a single request at the time on a h2 backend connection. The previous
   implementation was just not good enough regarding flow control on the overall
   server and too complex compared to the performance benefits achieved. The goal
   with this change is to establish a solid base from which to optimize things
   again.
 * Fixes slave connection input filter to use proper return code on speculative read
   encountering an EOF.
 * Starting test_600 for mod_proxy_http2 use on server itself

v1.12.5
--------------------------------------------------------------------------------
 * Analyzing PR63170 more, mod_proxy_http2 needs to differentiate between its hosting
   stream gone and its master connection gone. The later is terminal, the former is not.
 * mod_proxy_http2: ping the other side of an idle connection only when not already
   waiting on a PING response.

v1.12.4
--------------------------------------------------------------------------------
 * Fixed an issue where a proxy_http2 handler entered an infinit loop when encountering
   certain errors on the backend connection. 
   See <https://bz.apache.org/bugzilla/show_bug.cgi?id=63170>.

v1.12.3
--------------------------------------------------------------------------------
 * fixed bug in nghttp output parsing that filters now Frames sent/received inbetween
   response body DATA. 
 * added test cases for nghttp output parsing which is screen scraping, so controlled
   failure make debugging issues easier
 * fixed an issue with curl detecting when configure --with-curl=path was used.
 * added multi-resource retrieval tests via nghttp -a
 * added Test for the h2 status handler
 * More POST and form upload tests with nghttp client
 * added POST tests in a http: proxied setup

v1.12.2
--------------------------------------------------------------------------------
 * Fixed keepalives counter on slave connections.

v1.12.1
--------------------------------------------------------------------------------
 * Fixed Bug introduce in v1.12.0 where mod_proxy_http2 no longer set the server name
   on new backend connections.
 * Fixed issue where mod_proxy_http2 would trigger an invalid internal state when retrying requests.
 * applied patch for #167 provided by Michael Kaufmann (@mkauf) about errors on
   HEAD requests (h2 streams not closed cleanly), for example those served by mod_cgid.

v1.12.0
--------------------------------------------------------------------------------
 * H2Upgrade can be configured per directory/location. Test case added.
 * H2Push can be disabled per directory/location. Test case added.
 * Configuration rework to open up several directives for use in locations and directories
   and .htaccess files.
 * Merging changes from httpd/trunk + httpd/branches/2.4.x to have a unified source again.

v1.11.4
--------------------------------------------------------------------------------
 * Changed cleanup strategy for slave connections.
 * Added test case for <https://bz.apache.org/bugzilla/show_bug.cgi?id=62654>
 * Adding an mpm check so that mod_http2 also compiles against Apache httpd trunk.

v1.11.3
--------------------------------------------------------------------------------
 * Adding defensive code for stream EOS handling, in case the request handler somehow
   missed to signal it the normal way. Should address #167 and #170. 
 
v1.11.2
--------------------------------------------------------------------------------
 * Fixed configure to no longer require ```libcurl-devel```, but only the ```curl```
   command with h2 support for testing.

v1.11.1
--------------------------------------------------------------------------------
 * added test/Makefile.in to the release tar ball, so that peopl just need
   automake to build (reported in #169 by @uhliarik, fix proposed by @notroj)
 * added  -avoid-version to the linker flags (thanks to Oden Erikson, @odeneriksson)
 * added tests for 100 interim responses
 * added tests for trailers
 * added tests for conditional request header
 * added tests for invalid characters in response header
 * added Upgrade: response header tests
 * added vars require configuration tests
 * added ssl renegotiation tests

v1.11.0
--------------------------------------------------------------------------------
 * connection IO event handling reworked. Instead of reacting on incoming bytes, the
   state machine now acts on incoming frames that are affecting it. This reduces
   state transitions.
 * pytest suite now covers some basic tests on h2 selection, GET and POST
 * started to add pytest suite from existing bash tests

v1.10.21
--------------------------------------------------------------------------------
 * Code cleanups from Apache subversion
 * New optional function to query the number of h2 workers from Apache branch

v1.10.20
--------------------------------------------------------------------------------
 * Restore keepalive handling of v1.10.16. Idle connections are kept open
   for the duration.

v1.10.19
--------------------------------------------------------------------------------
 * adding regular memory cleanup when transferring large response bodies. This
   reduces memory footprint and avoids memory exhaustion when transferring large files
   on 32-bit architectures.

v1.10.18
--------------------------------------------------------------------------------
 * fixes a race condition where aborting streams triggers an unnecessary timeout.

v1.10.17
--------------------------------------------------------------------------------
 * accurate reporting of h2 data input/output per request via mod_logio. Fixes
   an issue where output sizes where counted n-times on reused slave connections. See #158.
 * normalized connection prefix logging when trace2 is enabled for direct h2 connection
   detection.

v1.10.16
--------------------------------------------------------------------------------
 * Removed no longer used code in stream cleanup, disabled beam events
   during pool shutdown, discouraged content-encoding filter from applying
   themselves to http2_status responses.

v1.10.15
--------------------------------------------------------------------------------
 * discourage gzip/brotli content encoding on http2-status responses as
   they are inserted into the reponse when filters are already done.

v1.10.14
--------------------------------------------------------------------------------
  * fixed unfair scheduling when number of active connections
     exceeded the scheduling fifo capacity.

v1.10.13
--------------------------------------------------------------------------------
  * avoid unnecessary data retrieval for a trace log. Allow certain
    information retrievals on null bucket beams where it makes sense.
  * Fixed configure to check first for libs and then add compiler flags

v1.10.12
--------------------------------------------------------------------------------
  * Reverting 1.10.11 change since showed no effect on issue #120
  * Fixes a race condition on request body handling.

v1.10.11
--------------------------------------------------------------------------------
  * DoS flow control protection is less agressive as long as active tasks stay
    below worker capacity. Intended to fix problems with media streaming.

v1.10.10
--------------------------------------------------------------------------------
  * adding signalling of data available before waiting on beam buffer to drain. Missing this causes suspended streams to stall and time out.

v1.10.9
--------------------------------------------------------------------------------
  * cleanup of bucket beam change signaling to track down issue #143

v1.10.8
--------------------------------------------------------------------------------
  * a stream could stall and not send any more output to the client which in the end aborts the connection due to a timeout.

v1.10.7
--------------------------------------------------------------------------------
  * disable and give warning when mpm_prefork is encountered. The server will
    continue to work, but HTTP/2 will no longer be negotiated.
  * improved implementation of ready queue.

v1.10.6
--------------------------------------------------------------------------------
  * Fix for possible CPU busy loop introduced in v1.10.3 where a stream may keep
    the session in continuous check for state changes that never happen.

v1.10.5
--------------------------------------------------------------------------------
  * fail requests without ERROR log in case we need to read interim
    responses and see only garbage. This can happen if proxied servers send
    data where none should be, e.g. a body for a HEAD request.

v1.10.4
--------------------------------------------------------------------------------
  * mod_proxy_http2: adding support for Reverse Proxy Request headers.

v1.10.3
--------------------------------------------------------------------------------
  * fixed possible deadlock that could occur when connections were 
     terminated early with ongoing streams. Fixed possible hanger with timeout
     on race when connection considers itself idle. 

v1.10.2
--------------------------------------------------------------------------------
  * MaxKeepAliveRequests now limits the number of times a 
    slave connection gets reused.
  * Client streams that lack the EOF flag get now forcefully
    closed with a RST_STREAM (NO_ERROR) when the request has been answered.
  * Only when 'HttpProtocolOptions Unsafe' is configured, will
    control characters in response headers or trailers be forwarded to the
    client. Otherwise, in the default configuration, a request will eiher 
    fail with status 500 or the stream will be reset by a RST_STREAM frame. 
     
v1.10.1
--------------------------------------------------------------------------------
  * Fixed bug in re-attempting proxy requests after connection error. 
    Reliability of reconnect handling improved.
  * Fixed two rare deadlocks with new non-nested mutex use.
  * No longer mapping Link: header urls in proxy requests when preserve host
    is set.

v1.10.0
--------------------------------------------------------------------------------
  * better performance, eliminated need for nested locks and
    thread privates. Moving request setups from the main connection to the
    worker threads. Increase number of spare connections kept.
  * input buffering and dynamic flow windows for increased 
    throughput. Requires nghttp2 >= v1.5.0 features. Announced at startup
    in mod_http2 INFO log as feature 'DWINS'.
  * h2 workers with improved scalability for better scheduling
    performance. There are H2MaxWorkers threads created at start and the
    number is kept constant for now.
  * obsoleted option H2SessionExtraFiles, will be ignored and
    just log a warning.
  * fixed PR60869 by making h2 workers exit explicitly waking up
    all threads to exit in a defined way.
     
v1.9.3
--------------------------------------------------------------------------------
  * moving session cleanup to pre_close hook to avoid races with
    modules already shut down and slave connections still operating.
  * stream timeouts now change to vhost values once the request
    is parsed and processing starts. Initial values are taken from base
    server or SNI host as before. [Stefan Eissing]
  * fixed retry behaviour for http2 proxy connections when frontend 
    connection uses http/1.1.     
  * separate mutex instances for each bucket beam, resulting in 
    less lock contention. input beams only created when necessary.

v1.9.2
--------------------------------------------------------------------------------
  * mod_http2: adding allocator mutex to session pool due to reports of rare
    crashes.
    
v1.9.1
--------------------------------------------------------------------------------
  * mod_proxy_http2: support for ProxyPreserveHost directive

v1.9.0
--------------------------------------------------------------------------------
  * not counting file buckets again stream max buffer limits. 
    Effectively transfering static files in one step from slave to master 
    connection.    
  * mod_http2: comforting ap_check_pipeline() on slave connections
    to facilitate reuse (see https://github.com/icing/mod_h2/issues/128).
    [reported by Armin Abfalterer]
  * mod_http2: http/2 streams now with state handling/transitions as defined
    in RFC7540. Stream cleanup/connection shutdown reworked to become easier
    to understand/maintain/debug. Added many asserts on state and cleanup 
    transitions.
 
v1.8.11
--------------------------------------------------------------------------------
  * regression fix on bugzilla PR 59348, on graceful restart, ongoing 
    streams are finished normally before the final GOAWAY is sent.
  * do not attempt to generated a response on an already aborted slave connection
  * fix potential double cleanup of bucket beam memory

v1.8.10
--------------------------------------------------------------------------------
  * fixes bugzilla PR60599, sending proper response for conditional requests
    answered by mod_cache. (orignal patch by Jeff Wheelhouse)

v1.8.9
--------------------------------------------------------------------------------
  * rework of stream resource cleanup to avoid a crash in a close
    of a lingering connection. Prohibit special file bucket beaming for
    shared buckets. Files sent in stream output now use the stream pool
    as read buffer, reducing memory footprint of connections.
    (much help from Yann Ylavic)

v1.8.8
--------------------------------------------------------------------------------
  * streaming of request output now reacts timely to data
    from other streams becoming available. Same for new incoming requests.
 
v1.8.7
--------------------------------------------------------------------------------
  * fix for possible page fault when stream is resumed during session shutdown. 
    (Patch by sidney-j-r-m, github)
  * fix for h2 session ignoring new responses while already
    open streams continue to have data available.
     
v1.8.6
--------------------------------------------------------------------------------
  * adding support for MergeTrailers directive. 
  * limiting DATA frame sizes by TLS record sizes in use on the     
    connection. Flushing outgoing frames earlier.

v1.8.5
--------------------------------------------------------------------------------
  * Removed debug log statements left over in 1.8.4 release.
  
v1.8.4
--------------------------------------------------------------------------------
  * Cleanup beamer registry on server reload, Fixes Apache bugzilla PR60510.
    Patch by Pavel Mateja <pavel@verotel.cz>
  * Fixes #126 e.g. beam bucket lifetime handling when data is sent 
    over temporary pools.

v1.8.3
--------------------------------------------------------------------------------
  * CVE-2016-8740: Mitigate DoS memory exhaustion via endless
    CONTINUATION frames. Reported by Naveen Tiwari <naveen.tiwari@asu.edu> and 
    CDF/SEFCOM at Arizona State University
  * Removing some warning when streams are cleaned up that were never scheduled


v1.8.2
--------------------------------------------------------------------------------
  * new directive 'H2EarlyHints' to enable sending of HTTP status 103 interim
    responses. Off by default since some browser still choke on them.
  * mod_proxy_http2 will, when used on top of a HTTP/1.x connection, only 
    forward 100 responses from the backend if the client expects them. All
    other responses in the 100 range are filtered.

v1.8.0
--------------------------------------------------------------------------------
  * mod_http2: new directive 'H2PushResource' to enable early pushes before 
    processing of the main request starts. Resources are announced to the 
    client in Link headers on a 103 early hint response. 
    All responses with status code <400 are inspected for Link header and
    trigger pushes accordingly. 304 still does prevent pushes.
    'H2PushResource' can mark resources as 'critical' which gives them higher
    priority than the main resource. This leads to preferred scheduling for
    processing and, when content is available, will send it first. 'critical'
    is also recognized on Link headers.
  * mod_proxy_http2: uris in Link headers are now mapped back to a suitable
    local url when available. Relative uris with an absolute path are mapped
    as well. This makes reverse proxy mapping available for resources
    announced in this header. 
    With 103 interim responses being forwarded to the main client connection,
    this effectively allows early pushing of resources by a reverse proxied
    backend server.
  * mod_proxy_http2: adding support for 103 status code, as proposed by
    Kazuho Oku.

v1.7.9
--------------------------------------------------------------------------------
  * fixed a crash in stream shutdown introduced in 1.7.8

v1.7.8
--------------------------------------------------------------------------------
  * unannounced and multiple interim responses (status code < 200)
    are parsed and forwarded to client until a final response arrives.
  * mod_proxy_http2: improved robustness when main connection is closed early
    by resetting all ongoing streams against the backend.
  * mod_http2: allocators from slave connections are released earlier, resulting
    in less overall memory use on busy, long lived connections.

v1.7.6
--------------------------------------------------------------------------------
  * fixed crash in beam memory handling introduced in 1.7.x changes

v1.7.5
--------------------------------------------------------------------------------
  * properly implemented 100-continue handling for proxy setups, be it
    mod_proxy_http or mod_proxy_http2
  * reusing backend HTTP/2 connections more than a second old will hold back
    request bodies until a PING response is received. Headers are still sent
    right away since those are repeatable on a new connection.
  
  
v1.7.3
--------------------------------------------------------------------------------
  * reverts some int -> apr_uint32_t changes made in 1.7.0 to address possible
    crashes.
    
v1.7.2
--------------------------------------------------------------------------------
  * fixes compilation error on 32 bit systems when generating slave connection id.

v1.7.1
--------------------------------------------------------------------------------
  * fix for build issues on Windows platforms

v1.7.0
--------------------------------------------------------------------------------
  * rewrite of how responses and trailers are transferred between master and 
    slave connections.
  * Reduction of internal states for tasks and streams, reducing complexity
    for increased stability. 
  * Heuristic id generation for slave connections to better keep promise of 
    connection ids unique at given point in time. This fixes problems with
    mod_cgid in high load situtations. 
  * Fix for handling of incoming trailers when no request body is sent.

v1.6.2
--------------------------------------------------------------------------------
  * fixes a race that led to output blocking (stream not finishing)

v1.6.1
--------------------------------------------------------------------------------
  * if configured with nghttp2 1.14.0 and onward, invalid request
    headers will immediately reset the stream with a PROTOCOL error. Feature
    logged by module on startup as 'INVHD' in info message.
  * fixed handling of stream buffers during shutdown.
     
v1.6.0
--------------------------------------------------------------------------------
 * handling graceful shutdown gracefully, e.g. processing existing streams to the end.
 * h2 status resource follows latest draft, see
   http://www.ietf.org/id/draft-benfield-http2-debug-state-01.txt
   Configure it as
   <Location "/.well-known/h2/state">
        SetHandler http2-status
    </Location>
 * support for 'Expect: 100-continue' handling

v1.5.13
--------------------------------------------------------------------------------
 * new H2CopyFiles directive that changes treatment of file handles in 
   responses. Necessary in order to fix broken lifetime handling in modules 
   such as mod_wsgi. Use 'H2CopyFiles off' where ever you need it.
 * removing timeouts on master connection while requests are being processed. 
   Requests may timeout, but the master only times out when no more requests 
   are active.

v1.5.12
--------------------------------------------------------------------------------
 * fixed connection flushing when handling SETTINGS and no stream is open.
   (thanks @summerwind)
 * fix for request abort when connections drops, introduced in 1.5.8
 * more rigid error handling in DATA frame assembly, leading
   to deterministic connection errors if assembly fails.

v1.5.10
--------------------------------------------------------------------------------
 * fixed bug in error handling when passing DATA frames.

v1.5.9
--------------------------------------------------------------------------------
 * more strict error handling and logging in DATA frame assembly.

v1.5.8
--------------------------------------------------------------------------------
 * mod_http2: improved cleanup of connection/streams/tasks to always
   have deterministic order regardless of event initiating it. Addresses
   reported crashes due to memory read after free issues. 
  
v1.5.7
--------------------------------------------------------------------------------
 * fixed read after free on certain conditions when clients abort connections
 * fixed connection shutdown when stream tasks block on reads

v1.5.6
--------------------------------------------------------------------------------
 * fixed possible null pointer reference in new bucket beams during read on an 
   aborted beam
 * improved event handling on master connection (idle/submit/wait) to increase 
   performance
 
v1.5.5
-------------------------------------------------------------------------------- 
 * Fix async write issue that sometimes led to selection of wrong timeout
   vs. keepalive timeout selection for idle sessions.
 * Checking LimitRequestLine, LimitRequestFields and 
   LimitRequestFieldSize configurated values for incoming streams. Returning
   HTTP status 431 for too long/many headers fields and 414 for a too long
   pseudo header.
 * Tracking conn_rec->current_thread on slave connections, so
   that mod_lua finds the correct one. Fixes PR 59542.

v1.5.3
-------------------------------------------------------------------------------- 
 * slave connections have conn_rec->aborted flag set when a stream
   has been reset by the client.
 * Small fixes in bucket beams when forwarding file buckets. Output handling
   on master connection uses less FLUSH and passes automatically when more
   than half of H2StreamMaxMemSize bytes have accumulated.
   Workaround for http: when forwarding partial file buckets to keep the
   output filter from closing these too early.
 * elimination of fixed master connectin buffer for TLS connections. New 
   scratch bucket handling optimized for TLS write sizes. 
   File bucket data read directly into scratch buffers, avoiding one
   copy. Non-TLS connections continue to pass buckets unchanged to the core
   filters to allow sendfile() usage.
 * h2_request.c is no longer shared between these modules. This simplifies 
   building on platforms such as Windows, as module reference used in 
   logging is now clear.
     
v1.5.2
-------------------------------------------------------------------------------- 
 * fixed connection shutdown deadlock on linux when client closed early
 * beam shutdown does now wait on endpoint to finish using buckets in flight,
   hopefully addressing crash issues completely 
 * Since 1.5.1 the internal HTTP/2 protocol is reported as "HTTP/2.0" for
   better compatibility and since CGI's SERVER_PROTOCOL seems to require this
   format
    
v1.5.1
-------------------------------------------------------------------------------- 
 * fixed segmentation fault when connections where aborted by client in new
   bucket beam code
 * eliminated one more memory pool per stream
 
v1.5.0
-------------------------------------------------------------------------------- 
 * mod_proxy_http2 for backend HTTP/2 connections, currently cleartext only
 * new "bucket beam" technology to transport buckets across threads without 
   buffer copy. 
 * delaying response start until flush or enough body data has been accumulated.
 * all fixed up to and including 1.4.7
     
v1.4.7
-------------------------------------------------------------------------------- 
 * disabling file mmap handling as this leads to segmentation faults when files
   are truncates while being streamed out. 
 * Some additional trace1 logging when connections give unexpected errors, e.g.
   clients close connection without final GOAWAY frame. 
 
v1.4.6 (as released in Apache httpd 2.4.20)
-------------------------------------------------------------------------------- 
 * incrementing keepalives on each request started so that logging %k gives 
   increasing numbers per master http2 connection. New documented variables 
   in env, usable in custom log formats: H2_PUSH, H2_PUSHED, H2_PUSHED_ON, 
   H2_STREAM_ID and H2_STREAM_TAG.
 * more efficient passing of response bodies with less contention
     and file bucket forwarding.
 * fix for missing score board updates on request count, fix for memory leak 
   on slave connection reuse.
 * disabling PUSH when client sends GOAWAY. Slave connections are reused for 
   several requests, improved performance and better memory use. 
 * fixes problem with wrong lifetime of file buckets on main connection.
 * fixes incorrect denial of requests without :authority header.
 * give control to async mpm for keepalive timeouts only when no streams are 
   open and even if only after 1 sec delay. Under load, event mpm discards 
   connections otherwise too quickly.
 * fixed possible read after free when streams were cancelled early by the 
   client.
 * fixed possible deadlock during connection shutdown. Thanks to @FrankStolle 
   for reporting and getting the necessary data.
 * fixed apr_uint64_t formatting in a log statement to user proper APR def, 
   thanks to @Sp1l.
 * number of worker threads allowed to a connection is adjusting 
   dynamically. Starting with 4, the number is doubled when streams can be 
   served without block on http/2 connection flow. The number is halfed, when
   the server has to wait on client flow control grants. 
   This can happen with a maximum frequency of 5 times per second. 
   When a connection occupies too many workers, repeatable requests 
   (GET/HEAD/OPTIONS) are cancelled and placed back in the queue. Should that 
   not suffice and a stream is busy longer than the server timeout, the 
   connection will be aborted with error code ENHANCE_YOUR_CALM.
   This does *not* limit the number of streams a client may open, rather the
   number of server threads a connection might use.
 * allowing link header to specify multiple "rel" values, space-separated 
   inside a quoted string. Prohibiting push when Link parameter "nopush" is 
   present.
 * reworked connection state handling. Idle connections accept a GOAWAY from 
   the client without further reply. Otherwise the module makes a best effort 
   to send one last GOAWAY to the client.
 * the values from standard directives Timeout and KeepAliveTimeout properly 
   are applied to http/2 connections.
 * idle connections are returned to async mpms. new hook "pre_close_connection" 
   used to send GOAWAY frame when not already done. Setting event mpm server 
   config "by hand" for the main connection to the correct negotiated server.
 * keep-alive blocking reads are done with 1 second timeouts to check for MPM 
   stopping. Will announce early GOAWAY and finish processing open streams, 
   then close.
 * bytes read/written on slave connections are reported via the optional 
   mod_logio functions. Fixes PR 58871.
 * connections how keep a "push diary" where hashes of already pushed resources 
   are kept. See directive H2PushDiarySize for managing this. Push diaries can 
   be initialized by clients via the "Cache-Digest" request header. 
   This carries a base64url encoded. compressed Golomb set as described
   in https://datatracker.ietf.org/doc/draft-kazuho-h2-cache-digest/
   Introduced a status handler for HTTP/2 connections, giving various counters
   and statistics about the current connection, plus its cache digest value
   in a JSON record. Not a replacement for more HTTP/2 in the server status. 
   Configured as
   <Location "/http2-status">
       SetHandler http2-status
   </Location>
 * Fixed flushing of last GOAWAY frame. Previously, that frame did not always 
   reach the client, causing some to fail the next request.
   Fixed calculation of last stream id accepted as described in rfc7540. 
   Reading in KEEPALIVE state now correctly shown in scoreboard. 
   Fixed possible race in connection shutdown after review by Ylavic. 
   Fixed segfault on connection shutdown, callback ran into a semi dismantled session. 
 * Added support for experimental accept-push-policy draft
   (https://tools.ietf.org/html/draft-ruellan-http-accept-push-policy-00). Clients
   may now influence server pushes by sending accept-push-policy headers.
 * new r->subprocess_env variables HTTP2 and H2PUSH, set to "on"
   when available for request.
 * mod_status/scoreboard: showing connection protocol in new column, new 
   ap_update_child_status methods for updating server/description. mod_ssl
   sets vhost negotiated by servername directly.

v1.2.8
-------------------------------------------------------------------------------- 
 * Requests without ':authority' header, using 'Host' instead, are no longer
   denied.
   
v1.2.7
-------------------------------------------------------------------------------- 
 * Adding logio fix from apache trunk so that resource sizes are correcly 
   reported in access logs.

v1.2.6
-------------------------------------------------------------------------------- 
 * Adding 'accept-encoding' to headers used in PUSHed resources - as sent by
   the initiating request.

v1.2.5
-------------------------------------------------------------------------------- 
 * fixes a deadlock that caused connections to get stuck in output, locking
   up the connection and a server thread forever. Thanks to @FrankStolle for
   reporting and getting the necessary data.
 
v1.2.4
-------------------------------------------------------------------------------- 
 * removed all H2*Timeout directives. HTTP/2 uses not the same Timeout and
   KeepAliveTimeout as HTTP/1.1.
 * enforcing the Timeout value on read and write operations from the selected
   virtual host (TLS+SNI). httpd was wrongly using the defaults set in the
   base server config.
 * add DEBUG logging to see if writing properly returns to catch a connection
   hanger reported in #79
 
v1.2.3
-------------------------------------------------------------------------------- 
 * connection timeout handling when requests do not report back
 * setting correct server config for event mpm on main connection, so that
   timeouts, keepalives use the correct values
 * fixes event hack to match changes in structures

v1.2.2
-------------------------------------------------------------------------------- 
 * removed unused code
 
v1.2.1
-------------------------------------------------------------------------------- 
 * fixed compilation error because of stupid own log2n function
 * fixed cache digest calculation to spit out same values as Kazuho Oku's
   reference implementation (https://github.com/kazuho/h2-cache-digest).
 
v1.2.0
-------------------------------------------------------------------------------- 
 * Each connection now has a push diary where already pushed resources are
   recorded (as 64-bit subsets sha256 URL hashes). The maximum size of a diary
   can be configured with the new directive 'H2PushDiarySize'. The default is 256.
 * The module recognizes the request header 'Cache-Digest', carrying a base64url
   encoded set of hash values using Golomb set encoding as described in
      https://datatracker.ietf.org/doc/draft-kazuho-h2-cache-digest/
   This is highly experimental and will most likely change in format and
   interpretation as the draft evolves. For now, this value is used to replace
   the current push diary. This allows clients to inform the server about
   which resources they already have cached.
 * module configuration now looks to the crypto library (because it wants SHA256
   from it). If it is not found, a replacement hash is used, however this is
   not interoperable with cache digests from clients, e.g. hits will be missed.
 * the module has a new handler named "http2-status" which exposes certain
   properties and statistics of the *current* HTTP/2 connection. It can be 
   configured just like:
       <Location "/http2-status">
         SetHandler http2-status
       </Location>
   The usual precautions about exposing some internals of your server to the
   outside world apply. Just as for "server-status"."
 * Due to more test cases and new functions, more bugs have been exposed,
   examined and exterminated.

v1.1.0
-------------------------------------------------------------------------------- 
 * GOAWAY will be sent when a HTTP/2 connection is shutdown, whenever the
   connection still allows it. Calculation of the last stream id has been
   corrected to include streams started, not only streams finished processing.
 * several issues fixed with new fuzzing tests that simulate random closes 
   and delays/timeouts
 * H2SessionExtraFiles are now shared between all sessions in the same process.
   It now works like this:
   H2MaxWorkers * H2SessionFiles is assumed to be the total number of file
   handles that can be safely used for HTTP/2 transfers without other parts
   of the server running out of handles. This number is shared between all
   HTTP/2 connections in the same server process.
   The default is set to 2. With H2MaxWorkers on most platforms/mpms
   defaulting to 25 that gives a maximum of 50 handles that can be invoved in
   transfers. 
   I think I have to write a blog post one day of how this works and affects
   performance. tl;dr the more handles http2 may use, the faster static files
   can be served.
 * KeepAlive is not correctly visible on the server status page for HTTP/2
   connections. (Would like more info there, need to extend the scoreboard
   for it.)
 * KeepAlive connections are *not* set aside in async MPMs such as event. This
   is a very desirable feature, but I could not get it to work reliably with
   the existing MPM interface. Will work on that for the next Apache release.
   (The main problem is that event will silently close such connections and
    http2 has no chance to send a last GOAWAY frame. That makes clients fail
    requests which they have just started.)

v1.0.18
-------------------------------------------------------------------------------- 
 * fixed race condition in connnection shutdown that could cause indefinite 
   hang, fixed cleanup of http2 worker threads, thanks to Yann Ylavic
 
v1.0.17
-------------------------------------------------------------------------------- 
 * H2Timeout/H2KeepAliveTimeout now defaults to what ever is set for HTTP/1
   connections via Timeout/KeepAliveTimeout
 * fixes in calculating remaining timeout values

v1.0.16
-------------------------------------------------------------------------------- 
 * simplified connection shutdown and worker join for robustness
 * improved performance for small requests due to less locking
 * http2 connections work in event with normal server KeepAliveTimeout setting
 
v1.0.15
-------------------------------------------------------------------------------- 
 * fixed busy loops on random connection errors
 * fixed connection state for event MPM that shutdown child with 'G' status
 * changed default for H2KeepAliveTimeout. For async MPMs (event), will leave
   keepalive handling to the MPM. For sync (worker, prefork), will default to
   whatever is set for H2Timeout.
 
v1.0.14
-------------------------------------------------------------------------------- 
 * fixed segfault on connection shutdown
 * added support for accept-push-policy headers, see
   https://tools.ietf.org/html/draft-ruellan-http-accept-push-policy-00
 
v1.0.13
-------------------------------------------------------------------------------- 
 * reworked connection state handling. Improved scoreboard update (server-status).
   Default on H2KeepAliveTimeout same as H2Timeout, 5 seconds. After that, 
   connections are closed.
   On asynchronous MPMs (event), keep-alive connections no longer block threads,
   but exact timeout handling is then up to the MPM. In these MPMs, having a
   longer H2KeepAliveTimeout may be suitable.
 * new CGI environment variables HTTP2 and H2PUSH. With former "on", the 
   connection uses HTTP/2. With latter "on", the request may trigger Server Push
   via Link headers, as both server and clients support it.

v1.0.12
-------------------------------------------------------------------------------- 
 * alpha release on top of Apache httpd 2.4.18
 * removed sandbox from build, needs installed 2.4.18 + apxs
 * new directives:
   - H2Timeout           timeout of a http/2 connection (seconds), default 5
   - H2KeepAliveTimeout  timeout of an idle http/2 connection (seconds), default 300
   - H2StreamTimeout     timeout on individual streams (seconds), default 120
   you can set them to `0` in which case no timeout may apply. You may try that
   for the stream timeouts if you have problems. This is the very experimental
   part right now...
 * improved handling of connection closes to make a better effort on freeing
   worker threads still involved in streams.
 * worker numbers are constant MaxThreadsPerChild by default
 * fixed bug on handling large input without content length
   
v1.0.3
-------------------------------------------------------------------------------- 
 * copy from https://svn.apache.org/repos/asf/httpd/httpd/trunk
 * includes proposed backport patch for Apache httpd 2.4.17
   * improved https:// throughput
   * vastly improved http:// throughput
   * several stability and logging improvements
   * connection reuse: virtual hosts that have exactly the same TLS setup
     (certificates, protocol, ciphers and all) allow using a single HTTP/2
     connection.
   * h2c: first HTTP/1.1 request on a connection will announce additionally
     available and more preferred protocols in the ```Upgrade``` response
     header.
   * H2Direct is by default on for cleartext connections where h2c is an
     allowed protocol. Or, the other way around, it is always disabled unless
     h2/h2c is configured.
   * TLS handshake is triggered earlier, allowing all connection hooks which
     register behind mod_ssl to see negotiated values.
   * new experimental directives ```H2TLSWarmUpSize``` and ```H2TLSCoolDownSecs```
     that specify how TLS record sizes should used during the lifetime of a
     connection.
     * H2TLSWarmUpSize: amount of bytes to send in small (~1300 bytes) chunks,
       so that packets fit inside a single MTU. After this many bytes have
       been sent, data is written with max size of 16 KB when possible.
     * H2TLSCoolDownSecs: number of idle seconds to pass before a warmed
       up TLS connection falls back to small chunks again.
     Set both to 0 to always write max chunks. Defaults are 1 MB and 1 second.
   * HTTP/2 priorities are now respected when scheduling streams for handling.
     This effects which queued task is handled first whenever a worker becomes
     available.
   * New directive ```H2ModernTLSOnly on|off``` that checks connections for
     TLS protocol version and negotiated ciphers, so that HTTP/2 connections
     only happen on ```modern``` TLS and none of the ciphers in the black
     list from RFC 7540 are used.
   * 'HTTP/2.0' is written in log files when requests are served via mod_http2.
     
 * updated test cases from Apache tests
 * configure now builds the sandbox by default, too many user problems
   otherwise


v0.9.9 - 1.0.2
-------------------------------------------------------------------------------- 
never happened here, but at http://httpd.apache.org

v0.9.8
-------------------------------------------------------------------------------- 
 * server protocol of requests served via mod_h2 is now `HTTP/2`
 * directive `H2SerializeHeaders` had no effect any longer, fixed.
 * requests served in `H2SerializeHeaders on` hosts, report `HTTP/1.1` as
   protocol. This is the mode to enabled when having compatiblity issues.

v0.9.7
-------------------------------------------------------------------------------- 
 * update of core-protocols.patch to v4
 * "Protocols" default changed. servers/vhosts need to explicitly enable h2/h2c 
   now. For example with `Protocols h2 http/1.1`
 * adding test cases for "Protocols" ordering
 * configuration option -enable-werror now sets compiler flags to go for Apache
   httpd standard code restrictions.

v0.9.6
-------------------------------------------------------------------------------- 
 * for closed h2 connections proper state is set. Fixes resource/worker handling
   issues in mpm_event
 * upgrade the core-protocols patch to the latest relevant apache changes
 * if not explicitly configured, H2SessionExtraFiles gets a default usable in
   proecsses with 256 max file handles and depending on mpm used.
 * upgraded sandbox to nghttp2 1.3.0

v0.9.5
-------------------------------------------------------------------------------- 
 * fix for resource management when running with mpm_event

v0.9.4
-------------------------------------------------------------------------------- 
 * mod_h2 is a copy of the module in Apache httpd trunk
 * requires a patched httpd for new Protocols feature. Patch applied in sandbox,
   available for own use in sandbox/httpd/patches/core_protocols_release.patch.
 * See README.me about changes, especially the chapter about Migration
 * Several H2* directives have disappeared, also see Migration in README.md
 * This version should be close to the release candidate. Report any issues
   here at github or on the apache httpd dev mailing list

v0.8.3
-------------------------------------------------------------------------------- 
 * Fixed typo in module setup during installation that broke enabling the module
   via a2enmod.

v0.8.2
-------------------------------------------------------------------------------- 
 * In case "H2SerializeHeaders On" is configured, errorneous requests led to
   500 responses. Fixed by installing post_read hooks really early now.

v0.8.1
-------------------------------------------------------------------------------- 
 * added some defensive code for configurations at user that produced duplicate
   response headers
 * added httpd/trunk fix to allocate task memory pools under mplx locking

v0.8.0
-------------------------------------------------------------------------------- 
 * when serving static files, these are kept open longer (and buffer copied
   less). Use config "H2SessionExtraFiles" to change the value. The more you
   can give per connection, the better. But you may run out of open file 
   handles, if not careful. Default value is 5, which seems to work on my
   config with mpms worker, event and prefork. Basically, eaach httpd process
   needs at least #connections + #workers + (#conn * #extrafiles) available.
 * main connection buffering, buffer sizes and write sizes are configurable,
   see README.md for the list of options. buffer sizes and write sizes influence
   the TLS performance. Defaults seem reasonably, but ymmv.
 * general performance improved due to better handling of stream close and
   resource cleanup
 * prefork mpm confirmed working. Unless configured otherwise, each session
   will only have 1 worker thread. Raise this with "H2MaxWorkers"
 * changed sandbox cipher config to mozilla recommendation (thanks Lucas)
 * sandbox update to nghttp2 1.0.5

v0.7.3
--------------------------------------------------------------------------------
 * sandbox update to nghttp2 1.0.4
 * rework of stream scheduling and thread sync
 * test suite runs with mpm_prefork on OS X and Ubuntu (feedback welcome)

v0.7.2
--------------------------------------------------------------------------------
 * fixes crash with certain modules that (correctly) expected their 
   pre_connection hooks to work. Solves #28
 * fixes log statements and Makefile to compile sandbox on 32bit linux

v0.7.1
--------------------------------------------------------------------------------
 * h2_mplx now uses reference counting to enable a controlled destruction on
   session termination. If this fixes all the crashes reported, remains to
   be seen.

v0.7.0
--------------------------------------------------------------------------------
 * switching to nghttp2 v1.0.*, compilation + linkage with nghttp2 v0.7.* will
   not work any more as there have been changes in nghttp2's API. The sandbox
   builds against v1.0.2 and also pulls curl 7.43.0 which did the same version
   switch.
 * keeping support for h2-16/h2-14 ALPN identifiers until a 1.0 release
 * varying h2 support (on|off) among virtual hosts on the same port is now
   possible and should work correctly.
 * improved mod_ssl alpn patch to correctly select the proper virtual host
   even if the SSL library invokes SNI after ALPN callbacks.
 * Disabled NPN support in sandbox built. The patch for httpd 2.4.x is still
   there, but no longer applied.
 * KNOWN ISSUE: when using mpm_event, the error 
     "error scoreboard is full, not at MaxRequestWorkers" 
   sometimes happens. Under investigation. mpm_worker ist stable and recommended
   for now.


v0.6.6
--------------------------------------------------------------------------------
 * adding sni_misdirect.patch for httpd/mod_ssl that changes status code when 
   TLS connections are reused for other vhosts. 

v0.6.5
--------------------------------------------------------------------------------
 * httpd scoreboard fixups: scoreboard handles are still updated on the main
   connection from all stream request incoming from it, since it is not trivial
   to get new handles for h2 workers. Updating of scoreboard status has been 
   improved, no workers remain on "G"raceful shutdown in load tests any longer.
 * some refacoring to isolate tls/alpn/upgrade code
 * adding php-wrapper script to distribution, was missing

v0.6.4
--------------------------------------------------------------------------------
 * accepting "h2" on Upgrade: headers and allowing also Upgrade to work on TLS
   connections that talk HTTP/1.1.
 * logging WARNING once when mod_h2 is used in a "prefork" mpm configuration.
   There seem to be issues with mod_proxy/rewrite and dankging I/O.
 * added test suites for combinations with mod_proxy and mod_rewrite
 * added test for request with Host: header where h2 is not enabled
 * sandbox now builds local openssl 1.0.2 if 1.0.1 or older are installed
   on the system. Prior 1.0.1 was accepted, but NPN support will be disabled
   soon.
 * added "Known Problems" section in README
 * direct mode should also work with TLS connections, untested currently.

v0.6.3
--------------------------------------------------------------------------------
 * h2c direct mode is now enabled on http: virtual hosts. It can be disabled
   by configuring "H2Direct off" for the base server. This works for clients
   with prior knowledge that a http server supports h2c.

v0.6.2
--------------------------------------------------------------------------------
 * added "H2Direct (on|off)" as config directive. On a non-TLS host, it enables
   direct h2c communication without any Upgrade dance. Useful for testing, for
   example with h2load.
 * fixed concurrency issue observed on a mpm_event server when closing sessions

v0.6.1
--------------------------------------------------------------------------------
 * relaxing task finished sync due to segfaults with mpm_event
 * mod_reqtimeout enabled on stream processing again
 * merged pr from ecovener, fix for ap_update_vhost_from_headers use
 * tinkering with buffering on main connection

v0.6.0
--------------------------------------------------------------------------------
 * fiddling around with task/worker assignments to use the global h2_workers
   lock less, giving better parallelism
 * ./configure --enable-werror enables all sorts of compiler diagnostics, if
   the chosen compiler supports them
 * merged pull request with compiler warning fixes by LPardue and @samhurst 
   (Thanks!)
 * new config option "H2SerializeHeaders (On|Off)" that determines if request
   response headers should be serialized/parsed when converting from HTTP/2 to
   httpd's internal HTTP/1 processing or request_recs are manipulated directly.
   "Off" is default, "On" gives better compatibility.
 * new config options "H2HackMpmEvent (On|Off) that enables a hack to make
   internal connection work with the mpm_event module. Has no effect if other
   mpm modules have been configured. Defaults to "On"."
 * upgrading sandbox to nghttp2 0.7.15

v0.5.6
--------------------------------------------------------------------------------
 * making SSL variables available in subprocess (e.g. CGI) environments if
configured (fixes #19)

v0.5.5
--------------------------------------------------------------------------------
 * improved transfer of large resources by 50% by more efficient writes

v0.5.4
 --------------------------------------------------------------------------------
 * moving request handling and http/1 emulation into worker thread, offloading 
   main
 * some fixes in connection shutdown re race condition with still active workers
 * removing reqtimeout filters on stream connections
 * taking in latest alpn changes from httpd trunk, made separate npn patch for
   those who need to run with openssl 1.0.1
 * fixed handling of transient bucket in stream output data (led to corrupted
   responses)
 * reworked task join to eliminate race conditions during session shutdown
 * info logging is less verbose

v0.5.2
--------------------------------------------------------------------------------
 * rewrote the input handling
    * forwarding headers in camel case to HTTP/1 request prossing
    * merging duplicate headers into single line with proper separators
    * eliminated h2_bucket by using apr_bucket_brigades everywhere
    * added test cases and fixed chunked input processing
 * sandbox now uses curl 7.42.0
 * enhanced alpn patch slightly, compatible to old one, no need to repatch mod_ssl on existing installations
 * adding some tests with fcgi, for sandbox testing please install php5-cgi

v0.5.1
--------------------------------------------------------------------------------
 * ensuring HOST header is properly set for internal request handling
 * updated sandbox to latest nghttp2 release

v0.5.0
--------------------------------------------------------------------------------
 * improved resource handling and performance
 * fixes lookup of correct server config when several virtual hosts are 
   available

v0.4.5
--------------------------------------------------------------------------------
 * fixed base64 decoding to use correct dialect when upgrading to h2c

v0.4.4
--------------------------------------------------------------------------------
 * adds missing file in distribution tar, fixes #11
 * sandbox now uses nghttp2 0.7.11

v0.4.3
--------------------------------------------------------------------------------
 * heavy work on internal data transfers, use of apache bucket brigades for
   improved performance and parallelism
 * mod_h2 now performs proper flow-control on input. Uploads can no longer
   flood memory of the server.
 * changed mod_ssl patch to reflect current trunk changes in regard to NPN/ALPN
   support.
 * patched the trunk ALPN patch to make it do the right thing if no 
   ALPNPreference is configured
 * added DESTDIR support in Makefile as supplied by Hanno Böck.

v0.4.2
--------------------------------------------------------------------------------
 * adding more low-level logging to NPN/ALPN negotiation
 * added '-Werror' to module compiler flags (thanks @devurandom)
 * debugged and tcpdumped around h2c startup handling with curl on certain
   platforms. If you experience connection hangers, report pls with 'trace2'
   level error log.

v0.4.1
--------------------------------------------------------------------------------
 * fixing infinite loop when aborting session with tasks hanging in read

v0.4.0
--------------------------------------------------------------------------------
 * h2 + h2-16 will be negiotiated/upgraded. Priority handling is implemented
   in nghttp2, however assigning requests to workers has currently not the
   necessary information.
 * Alt-Svc support based on https://http2.github.io/http2-spec/alt-svc.html#indicator
   Configuration directives "H2AltSvc" and "H2AltSvcMaxAge" added. Configurable
   per virtual host.
 * reduced lock contention and eliminated broadcast signalling on internal 
   condition variables, improved multi-thread performance

v0.3.1
--------------------------------------------------------------------------------
 * defining _GNU_SOURCE to pull in proper features and make APR header files
   happy, fixes #7 

v0.3.0
--------------------------------------------------------------------------------
 * new directory structure, all sandbox related parts have been moved to 
   own sandbox dir
 * non-sandbox configuration no longer triggers building of sandbox stuff
 * cleanup up distribution builds to have smaller and working tar balls

v0.2.2
--------------------------------------------------------------------------------
 * optimizations on response reads
 * being more apacheeeish, using APR_RINGs for queue handling
 * using openssl latest.tar.gz to retrieve latest openssl for sandbox
 * fixed crash in large request header handling
 * better flushing of stream io resulting in performance improvements
 * added sandbox tests for chunked responses of various sizes
 * integrated fix (https://github.com/icing/mod_h2/pull/5) from 
   Jonathan (invader444) to fix chunked encoding when converting http/1
   responses to http2 unchunked data.

v0.2.1
--------------------------------------------------------------------------------
 * changed apr_pool usage to have more recycling, 50% performance increase in 
   loadtest
 * added hack to enable mod_h2 to run in mpm_event (experimental)
 * changed internal stream/data lookup from O(n/2) to O(log(n)) time
 * fixed index in http2 to http1 header conversion leading to segfaults
 * update openssl version downloaded for sandbox
 * using sha256 for self-signed sandbox certificates
 * sandbox certificate no longer announces itself as roo
   (last 3 thanks to michael.koeller at greenbytes.de)

v0.2.0
--------------------------------------------------------------------------------
 * merged pull request from Tatsuhiro Tsujikawa, removing code for CONTINUATION
   frames that are never seen by mod_h2
 * request/response headers are filtered when converting between HTTP/1.1 and
   HTTP/2 where they can only do harm (Expect/Connection/etc.)
 * added test cases for uploads
 * fixed handling of uploads ;-)
 * enabled h2c upgrade for "OPTIONS *" requests
 * changed h2_stream_set implementation to use sorted apr array
 * switched to nghttp2 v0.7.7 in sandbox

v0.1.1
--------------------------------------------------------------------------------
 * added cgi test cases (needs python installed)
 * fixed typo in configure.ac that did not set the CPP flags correctly (#3)
 * fixed handling of chunked encoding in responses
 * merged header macro pull request from MATSUMOTO, Ryosuke

v0.1.0
--------------------------------------------------------------------------------
 * first alpha release, see README on how to use it and what is all missing
 * h2 supported with openssl > 1.0.1 and patched mod_ssl (patch included and used in sandbox)
 * h2c supported
 * only usable in mpm_worker right now
 * configure --enable-sandbox for a local install of everything needed
 * tested with httpd 2.4.12 and nghttp2 0.7.5 on Ubuntu 14.04 and OS X 10.10<|MERGE_RESOLUTION|>--- conflicted
+++ resolved
@@ -1,3 +1,4 @@
+ * Restoring compatibility with apache httpd 2.4.48 again.
  * when ongoing sessions detect that the process shuts down (for example due to a
    graceful restart), they now cause idle h2 workers to terminate early.
    This hopefully addresses #212.
@@ -8,11 +9,8 @@
  * Align handling of 304 response headers with behaviour of http/1.1. [ylavic]
  * now shares code with http/1.1 protocol implementation
    for checking validity of methods and other request parameter. [ylavic]
-<<<<<<< HEAD
  * Using the new ap_ssl_* functions available since Apache 2.4.48
  * Some compatibility fixes with the ever evolving OpenSSL API
-=======
->>>>>>> 2e536e33
 
 v1.15.19
 --------------------------------------------------------------------------------

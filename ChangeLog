--- conflicted
+++ resolved
@@ -1,4 +1,3 @@
-<<<<<<< HEAD
  * Removed work-arounds for older versions of libnghttp2 and checking
    during configure that at least version 1.15.0 is present. Which, due
    to its age, should not make a difference to anyone.
@@ -12,10 +11,9 @@
    limit. This probably hurts the server more than it helps. Some
    setup, like proxied connections, can be slow to respond to the
    abort of a connection.
-=======
+
 v1.15.24
 --------------------------------------------------------------------------------
->>>>>>> 6a5acf1e
  * With Apache httpd 2.4.49 or newer, h2 idle workers are terminated on a graceful
    restar/shutdown immediately. This happens independant of any h2 connections being
    processed or not.

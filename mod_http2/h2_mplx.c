--- conflicted
+++ resolved
@@ -92,14 +92,10 @@
 #define H2_MPLX_LEAVE_MAYBE(m, dolock)    \
     if (dolock) apr_thread_mutex_unlock(m->lock)
 
-<<<<<<< HEAD
 static void c1_input_consumed(void *ctx, h2_bucket_beam *beam, apr_off_t length)
 {
     h2_stream_in_consumed(ctx, length);
 }
-=======
-static void mst_check_data_for(h2_mplx *m, int stream_id, int mplx_is_locked);
->>>>>>> 6a5acf1e
 
 static int stream_is_running(h2_stream *stream)
 {
@@ -427,16 +423,8 @@
 
 static void c1_purge_streams(h2_mplx *m)
 {
-<<<<<<< HEAD
     h2_stream *stream;
     int i;
-=======
-    h2_stream *stream = ctx;
-    h2_mplx *m = stream->session->mplx;
-    
-    mst_check_data_for(m, stream->id, 0);
-}
->>>>>>> 6a5acf1e
 
     for (i = 0; i < m->spurge->nelts; ++i) {
         stream = APR_ARRAY_IDX(m->spurge, i, h2_stream*);
@@ -463,15 +451,7 @@
         }
         h2_stream_destroy(stream);
     }
-<<<<<<< HEAD
     apr_array_clear(m->spurge);
-=======
-    
-    /* we might see some file buckets in the output, see
-     * if we have enough handles reserved. */
-    mst_check_data_for(m, stream->id, 1);
-    return APR_SUCCESS;
->>>>>>> 6a5acf1e
 }
 
 apr_status_t h2_mplx_c1_poll(h2_mplx *m, apr_interval_time_t timeout,
@@ -500,35 +480,7 @@
 
 cleanup:
     H2_MPLX_LEAVE(m);
-<<<<<<< HEAD
     return rv;
-=======
-    return status;
-}
-
-static apr_status_t s_out_close(h2_mplx *m, h2_task *task)
-{
-    apr_status_t status = APR_SUCCESS;
-
-    if (!task) {
-        return APR_ECONNABORTED;
-    }
-    if (task->c) {
-        ++task->c->keepalives;
-    }
-    
-    if (!h2_ihash_get(m->streams, task->stream_id)) {
-        return APR_ECONNABORTED;
-    }
-
-    ap_log_cerror(APLOG_MARK, APLOG_TRACE2, status, task->c,
-                  "h2_mplx(%s): close", task->id);
-    status = h2_beam_close(task->output.beam);
-    h2_beam_log(task->output.beam, task->c, APLOG_TRACE2, "out_close");
-    s_output_consumed_signal(m, task);
-    mst_check_data_for(m, task->stream_id, 1);
-    return status;
->>>>>>> 6a5acf1e
 }
 
 apr_status_t h2_mplx_c1_reprioritize(h2_mplx *m, h2_stream_pri_cmp_fn *cmp,
@@ -552,8 +504,7 @@
     return status;
 }
 
-<<<<<<< HEAD
-static void ms_register_if_needed(h2_mplx *m, int from_master) 
+static void ms_register_if_needed(h2_mplx *m, int from_master)
 {
     if (!m->aborted && !m->is_registered && !h2_iq_empty(m->q)) {
         apr_status_t status = h2_workers_register(m->workers, m); 
@@ -563,20 +514,6 @@
         else if (from_master) {
             ap_log_cerror(APLOG_MARK, APLOG_ERR, status, m->c1, APLOGNO(10021)
                           "h2_mplx(%ld): register at workers", m->id);
-=======
-static void mst_check_data_for(h2_mplx *m, int stream_id, int mplx_is_locked)
-{
-    /* If m->lock is already held, we must release during h2_ififo_push()
-     * which can wait on its not_full condition, causing a deadlock because
-     * no one would then be able to acquire m->lock to empty the fifo.
-     */
-    H2_MPLX_LEAVE_MAYBE(m, mplx_is_locked);
-    if (h2_ififo_push(m->readyq, stream_id) == APR_SUCCESS) {
-        H2_MPLX_ENTER_ALWAYS(m);
-        apr_atomic_set32(&m->event_pending, 1);
-        if (m->added_output) {
-            apr_thread_cond_signal(m->added_output);
->>>>>>> 6a5acf1e
         }
     }
 }
@@ -679,32 +616,12 @@
 
     H2_MPLX_ENTER(m);
 
-<<<<<<< HEAD
     while ((sid = h2_iq_shift(input_pending)) > 0) {
         h2_stream *stream = get_stream(session, sid);
         if (stream) {
             H2_MPLX_LEAVE(m);
             h2_stream_flush_input(stream);
             H2_MPLX_ENTER(m);
-=======
-    if (m->aborted) {
-        status = APR_ECONNABORTED;
-    }
-    else {
-        status = APR_SUCCESS;
-        h2_ihash_add(m->streams, stream);
-        if (h2_stream_is_ready(stream)) {
-            /* already have a response */
-            mst_check_data_for(m, stream->id, 1);
-            ap_log_cerror(APLOG_MARK, APLOG_TRACE1, 0, m->c,
-                          H2_STRM_MSG(stream, "process, add to readyq")); 
-        }
-        else {
-            h2_iq_add(m->q, stream->id, cmp, ctx);
-            ms_register_if_needed(m, 1);                
-            ap_log_cerror(APLOG_MARK, APLOG_TRACE1, 0, m->c,
-                          H2_STRM_MSG(stream, "process, added to q")); 
->>>>>>> 6a5acf1e
         }
     }
 
@@ -807,34 +724,11 @@
     
     stream = h2_ihash_get(m->streams, conn_ctx->stream_id);
     if (stream) {
-<<<<<<< HEAD
         /* stream not done yet. trigger a potential polling on the output
          * since nothing more will happening here. */
         ap_log_cerror(APLOG_MARK, APLOG_TRACE2, 0, c2,
                       H2_STRM_MSG(stream, "c2_done, stream open"));
         apr_file_putc(1, conn_ctx->pipe_out_prod[H2_PIPE_IN]);
-=======
-        /* stream not done yet. */
-        if (!m->aborted && task->redo) {
-            /* reset and schedule again */
-            h2_task_redo(task);
-            h2_iq_add(m->q, stream->id, NULL, NULL);
-            ap_log_cerror(APLOG_MARK, APLOG_DEBUG, 0, task->c,
-                          H2_STRM_MSG(stream, "redo, added to q")); 
-        }
-        else {
-            /* stream not cleaned up, stay around */
-            task->done_done = 1;
-            ap_log_cerror(APLOG_MARK, APLOG_TRACE2, 0, task->c,
-                          H2_STRM_MSG(stream, "task_done, stream open")); 
-            if (stream->input) {
-                h2_beam_leave(stream->input);
-            }
-
-            /* more data will not arrive, resume the stream */
-            mst_check_data_for(m, stream->id, 1);
-        }
->>>>>>> 6a5acf1e
     }
     else if ((stream = h2_ihash_get(m->shold, conn_ctx->stream_id)) != NULL) {
         /* stream is done, was just waiting for this. */
@@ -942,136 +836,10 @@
     return status;
 }
 
-<<<<<<< HEAD
-=======
-apr_status_t h2_mplx_m_idle(h2_mplx *m)
-{
-    apr_status_t status = APR_SUCCESS;
-    apr_size_t scount;
-    
-    H2_MPLX_ENTER(m);
-
-    scount = h2_ihash_count(m->streams);
-    if (scount > 0) {
-        if (m->tasks_active) {
-            /* If we have streams in connection state 'IDLE', meaning
-             * all streams are ready to sent data out, but lack
-             * WINDOW_UPDATEs. 
-             * 
-             * This is ok, unless we have streams that still occupy
-             * h2 workers. As worker threads are a scarce resource, 
-             * we need to take measures that we do not get DoSed.
-             * 
-             * This is what we call an 'idle block'. Limit the amount 
-             * of busy workers we allow for this connection until it
-             * well behaves.
-             */
-            status = m_be_annoyed(m);
-        }
-        else if (!h2_iq_empty(m->q)) {
-            ap_log_cerror(APLOG_MARK, APLOG_TRACE1, 0, m->c,
-                          "h2_mplx(%ld): idle, but %d streams to process",
-                          m->id, (int)h2_iq_count(m->q));
-            status = APR_EAGAIN;
-        }
-        else {
-            /* idle, have streams, but no tasks active. what are we waiting for?
-             * WINDOW_UPDATEs from client? */
-            h2_stream *stream = NULL;
-            
-            ap_log_cerror(APLOG_MARK, APLOG_TRACE1, 0, m->c,
-                          "h2_mplx(%ld): idle, no tasks ongoing, %d streams",
-                          m->id, (int)h2_ihash_count(m->streams));
-            h2_ihash_shift(m->streams, (void**)&stream, 1);
-            if (stream) {
-                h2_ihash_add(m->streams, stream);
-                if (stream->output && !stream->out_checked) {
-                    /* FIXME: this looks like a race between the session thinking
-                     * it is idle and the EOF on a stream not being sent.
-                     * Signal to caller to leave IDLE state.
-                     */
-                    ap_log_cerror(APLOG_MARK, APLOG_TRACE2, 0, m->c,
-                                  H2_STRM_MSG(stream, "output closed=%d, mplx idle"
-                                              ", out has %ld bytes buffered"),
-                                  h2_beam_is_closed(stream->output),
-                                  (long)h2_beam_get_buffered(stream->output));
-                    h2_ihash_add(m->streams, stream);
-                    mst_check_data_for(m, stream->id, 1);
-                    stream->out_checked = 1;
-                    status = APR_EAGAIN;
-                }
-            }
-        }
-    }
-    ms_register_if_needed(m, 1);
-
-    H2_MPLX_LEAVE(m);
-    return status;
-}
-
->>>>>>> 6a5acf1e
 /*******************************************************************************
  * mplx master events dispatching
  ******************************************************************************/
 
-<<<<<<< HEAD
-=======
-int h2_mplx_m_has_master_events(h2_mplx *m)
-{
-    return apr_atomic_read32(&m->event_pending) > 0;
-}
-
-apr_status_t h2_mplx_m_dispatch_master_events(h2_mplx *m, stream_ev_callback *on_resume, 
-                                              void *on_ctx)
-{
-    h2_stream *stream;
-    int n, id;
-    
-    ap_log_cerror(APLOG_MARK, APLOG_TRACE2, 0, m->c, 
-                  "h2_mplx(%ld): dispatch events", m->id);        
-    apr_atomic_set32(&m->event_pending, 0);
-
-    /* update input windows for streams */
-    h2_ihash_iter(m->streams, m_report_consumption_iter, m);    
-    m_purge_streams(m, 1);
-    
-    n = h2_ififo_count(m->readyq);
-    while (n > 0 
-           && (h2_ififo_try_pull(m->readyq, &id) == APR_SUCCESS)) {
-        --n;
-        stream = h2_ihash_get(m->streams, id);
-        if (stream) {
-            on_resume(on_ctx, stream);
-        }
-    }
-    
-    return APR_SUCCESS;
-}
-
-apr_status_t h2_mplx_m_keep_active(h2_mplx *m, h2_stream *stream)
-{
-    mst_check_data_for(m, stream->id, 0);
-    return APR_SUCCESS;
-}
-
-int h2_mplx_m_awaits_data(h2_mplx *m)
-{
-    int waiting = 1;
-     
-    H2_MPLX_ENTER_ALWAYS(m);
-
-    if (h2_ihash_empty(m->streams)) {
-        waiting = 0;
-    }
-    else if (!m->tasks_active && !h2_ififo_count(m->readyq) && h2_iq_empty(m->q)) {
-        waiting = 0;
-    }
-
-    H2_MPLX_LEAVE(m);
-    return waiting;
-}
-
->>>>>>> 6a5acf1e
 static int reset_is_acceptable(h2_stream *stream)
 {
     /* client may terminate a stream via H2 RST_STREAM message at any time.

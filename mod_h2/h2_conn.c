/* Copyright 2015 greenbytes GmbH (https://www.greenbytes.de)
 *
 * Licensed under the Apache License, Version 2.0 (the "License");
 * you may not use this file except in compliance with the License.
 * You may obtain a copy of the License at
 *
 * http://www.apache.org/licenses/LICENSE-2.0
 
 * Unless required by applicable law or agreed to in writing, software
 * distributed under the License is distributed on an "AS IS" BASIS,
 * WITHOUT WARRANTIES OR CONDITIONS OF ANY KIND, either express or implied.
 * See the License for the specific language governing permissions and
 * limitations under the License.
 */

#include <assert.h>

#include <ap_mpm.h>

#include <httpd.h>
#include <http_core.h>
#include <http_config.h>
#include <http_log.h>
#include <http_connection.h>
#include <http_protocol.h>
#include <http_request.h>

#include "h2_private.h"
#include "h2_config.h"
#include "h2_ctx.h"
#include "h2_session.h"
#include "h2_stream.h"
#include "h2_stream_set.h"
#include "h2_task.h"
#include "h2_worker.h"
#include "h2_workers.h"
#include "h2_conn.h"

static struct h2_workers *workers;

static apr_status_t h2_session_process(h2_session *session);

static h2_mpm_type_t mpm_type = H2_MPM_UNKNOWN;
static module *mpm_module;

static module *ssl_module;

apr_status_t h2_conn_child_init(apr_pool_t *pool, server_rec *s)
{
    h2_config *config = h2_config_sget(s);
    apr_status_t status = APR_SUCCESS;
    int minw = h2_config_geti(config, H2_CONF_MIN_WORKERS);
    int maxw = h2_config_geti(config, H2_CONF_MAX_WORKERS);
    
    int max_threads_per_child = 0;
    ap_mpm_query(AP_MPMQ_MAX_THREADS, &max_threads_per_child);
    int threads_limit = 0;
    ap_mpm_query(AP_MPMQ_HARD_LIMIT_THREADS, &threads_limit);
    
    if (minw <= 0) {
        minw = max_threads_per_child;
    }
    if (maxw <= 0) {
        maxw = threads_limit;
        if (maxw < minw) {
            maxw = minw;
        }
    }
    
    ap_log_error(APLOG_MARK, APLOG_DEBUG, 0, s,
                 "h2_workers: min=%d max=%d, mthrpchild=%d, thr_limit=%d", 
                 minw, maxw, max_threads_per_child, threads_limit);
    
    for (int i = 0; ap_loaded_modules[i]; ++i) {
        module *m = ap_loaded_modules[i];
        if (!strcmp("event.c", m->name)) {
            mpm_type = H2_MPM_EVENT;
            mpm_module = m;
        }
        else if (!strcmp("worker.c", m->name)) {
            mpm_type = H2_MPM_WORKER;
            mpm_module = m;
        }
        else if (!strcmp("mod_ssl.c", m->name)) {
            ssl_module = m;
        }
    }
    
    workers = h2_workers_create(s, pool, minw, maxw);
    h2_workers_set_max_idle_secs(
                                 workers, h2_config_geti(config, H2_CONF_MAX_WORKER_IDLE_SECS));
    return status;
}

h2_mpm_type_t h2_conn_mpm_type() {
    return mpm_type;
}

module *h2_conn_mpm_module() {
    return mpm_module;
}

apr_status_t h2_conn_rprocess(request_rec *r)
{
    h2_config *config = h2_config_rget(r);
    
    ap_log_rerror(APLOG_MARK, APLOG_DEBUG, 0, r, "h2_conn_process start");
    if (!workers) {
        ap_log_rerror(APLOG_MARK, APLOG_ERR, 0, r, "workers not initialized");
        return APR_EGENERAL;
    }
    
    h2_session *session = h2_session_rcreate(r, config, workers);
    if (!session) {
        return APR_EGENERAL;
    }
    
    return h2_session_process(session);
}

apr_status_t h2_conn_main(conn_rec *c)
{
    h2_config *config = h2_config_get(c);
    
    ap_log_cerror(APLOG_MARK, APLOG_DEBUG, 0, c, "h2_conn_main start");
    if (!workers) {
        ap_log_cerror(APLOG_MARK, APLOG_ERR, 0, c, "workers not initialized");
        return APR_EGENERAL;
    }
    
    h2_session *session = h2_session_create(c, config, workers);
    if (!session) {
        return APR_EGENERAL;
    }
    
    return h2_session_process(session);
}

apr_status_t h2_session_process(h2_session *session)
{
    apr_status_t status = APR_SUCCESS;
    int rv = 0;
    
    /* Start talking to the client. Apart from protocol meta data,
     * we mainly will see new http/2 streams opened by the client, which
     * basically are http requests we need to dispatch.
     *
     * There will be bursts of new streams, to be served concurrently,
     * followed by long pauses of no activity.
     *
     * Since the purpose of http/2 is to allow siumultaneous streams, we
     * need to dispatch the handling of each stream into a separate worker
     * thread, keeping this thread open for sending responses back as
     * soon as they arrive.
     * At the same time, we need to continue reading new frames from
     * our client, which may be meta (WINDOWS_UPDATEs, PING, SETTINGS) or
     * new streams.
     *
     * As long as we have streams open in this session, we cannot really rest
     * since there are two conditions to wait on: 1. new data from the client,
     * 2. new data from the open streams to send back.
     *
     * Only when we have no more streams open, can we do a blocking read
     * on our connection.
     *
     * TODO: implement graceful GO_AWAY after configurable idle time
     */
    
    if (APLOGctrace2(session->c)) {
        ap_filter_t *filter = session->c->input_filters;
        while (filter) {
            ap_log_cerror(APLOG_MARK, APLOG_TRACE2, 0, session->c,
                          "h2_conn(%ld), has connection filter %s",
                          session->id, filter->frec->name);
            filter = filter->next;
        }
    }
    
    status = h2_session_start(session, &rv);
    
    h2_ctx *ctx = h2_ctx_get(session->c, 1);
    ap_log_cerror(APLOG_MARK, APLOG_DEBUG, status, session->c,
                  "h2_session(%ld): starting on %s:%d", session->id,
                  ctx->hostname? ctx->hostname : "<default>",
                  session->c->local_addr->port);
    if (status != APR_SUCCESS) {
        h2_session_abort(session, status, rv);
        h2_session_destroy(session);
        return status;
    }
    
    apr_interval_time_t wait_micros = 0;
    static const int MAX_WAIT_MICROS = 200 * 1000;
    
    while (!h2_session_is_done(session)) {
        int have_written = 0;
        int have_read = 0;
        
        status = h2_session_write(session, wait_micros);
        if (status == APR_SUCCESS) {
            have_written = 1;
            wait_micros = 0;
        }
        else if (status == APR_EAGAIN) {
            /* nop */
        }
        else if (status == APR_TIMEUP) {
            wait_micros *= 2;
            if (wait_micros > MAX_WAIT_MICROS) {
                wait_micros = MAX_WAIT_MICROS;
            }
        }
        else {
            ap_log_cerror( APLOG_MARK, APLOG_DEBUG, status, session->c,
                          "h2_session(%ld): writing, terminating",
                          session->id);
            h2_session_abort(session, status, 0);
            break;
        }
        
        /* We would like to do blocking reads as often as possible as they
         * are more efficient in regard to server resources.
         * We can do them under the following circumstances:
         * - we have no open streams and therefore have nothing to write
         * - we have just started the session and are waiting for the first
         *   two frames to come in. There will always be at least 2 frames as
         *   * h2 will send SETTINGS and SETTINGS-ACK
         *   * h2c will count the header settings as one frame and we
         *     submit our settings and need the ACK.
         */
        int got_streams = !h2_stream_set_is_empty(session->streams);
        status = h2_session_read(session, 
                                 (!got_streams 
                                  || session->frames_received <= 1)?
                                 APR_BLOCK_READ : APR_NONBLOCK_READ);
        switch (status) {
            case APR_SUCCESS:
                /* successful read, reset our idle timers */
                have_read = 1;
                wait_micros = 0;
                break;
            case APR_EAGAIN:
                break;
            case APR_EBADF:
            case APR_EOF:
            case APR_ECONNABORTED:
                ap_log_cerror( APLOG_MARK, APLOG_DEBUG, status, session->c,
                              "h2_session(%ld): reading",
                              session->id);
                h2_session_abort(session, status, 0);
                break;
            default:
                ap_log_cerror( APLOG_MARK, APLOG_WARNING, status, session->c,
                              "h2_session(%ld): error reading, terminating",
                              session->id);
                h2_session_abort(session, status, 0);
                break;
        }
        
        if (!have_read && !have_written) {
            /* Nothing to read or write, we may have sessions, but
             * the have no data yet ready to be delivered. Slowly
             * back off to give others a chance to do their work.
             */
            if (wait_micros == 0) {
                wait_micros = 10;
            }
        }
    }
    
    ap_log_cerror( APLOG_MARK, APLOG_DEBUG, status, session->c,
                  "h2_session(%ld): done", session->id);
    
    h2_session_close(session);
    h2_session_destroy(session);
    
    return DONE;
}


static void fix_event_conn(conn_rec *c, conn_rec *master);

h2_conn *h2_conn_create(const char *id, conn_rec *master, apr_pool_t *pool)
{
<<<<<<< HEAD
    apr_status_t status = APR_SUCCESS;
    
    AP_DEBUG_ASSERT(master);
=======
    assert(master);
>>>>>>> 54234412
    
    /* Setup a conn_rec for this stream.
     * General idea is borrowed from mod_spdy::slave_connection.cc,
     * partly replaced with some more modern calls to ap infrastructure.
     */
    h2_conn *conn = apr_pcalloc(pool, sizeof(*conn));
    conn->pool = pool;
    conn->bucket_alloc = master->bucket_alloc;
    conn->socket = ap_get_module_config(master->conn_config, &core_module);
    
    /* CAVEAT: it seems necessary to setup the conn_rec in the master
     * connection thread. Other attempts crashed. 
     * HOWEVER: we setup the connection using the pools and other items
     * from the master connection, since we do not want to allocate 
     * lots of resources here. 
     * Lets allocated pools and everything else when we actually start
     * working on this new connection.
     */
    /* Not sure about the scoreboard handle. Reusing the one from the main
     * connection could make sense, but I do not know enough to tell...
     */
    conn->c = ap_run_create_connection(conn->pool, master->base_server,
                                       conn->socket,
                                       master->id^((long)conn->pool), 
                                       master->sbh,
                                       conn->bucket_alloc);
    if (conn->c == NULL) {
        ap_log_perror(APLOG_MARK, APLOG_ERR, APR_ENOMEM, conn->pool,
                      "h2_task: creating conn");
        return NULL;
    }
    
    return conn;
}

void h2_conn_destroy(h2_conn *conn)
{
    if (conn->c) {
        /* more to do? */
        conn->c = NULL;
    }
}

apr_status_t h2_conn_prep(h2_conn *conn, conn_rec *master, h2_worker *worker)
{
    h2_config *cfg = h2_config_get(master);
    
    ap_log_perror(APLOG_MARK, APLOG_TRACE3, 0, conn->pool,
                  "h2_conn(%ld): created from master", master->id);
    
    /* Ok, we are just about to start processing the connection and
     * the worker is calling us to setup all necessary resources.
     * We can borrow some from the worker itself and some we do as
     * sub-resources from it, so that we get a nice reuse of
     * pools.
     */
    apr_pool_t *worker_pool = h2_worker_get_pool(worker);
    
    apr_pool_create(&conn->pool, worker_pool);
    conn->bucket_alloc = h2_worker_get_bucket_alloc(worker);
    conn->socket = h2_worker_get_socket(worker);
    
    conn->c->pool = conn->pool;
    conn->c->bucket_alloc = conn->bucket_alloc;
    conn->c->current_thread = h2_worker_get_thread(worker);
    
    ap_set_module_config(conn->c->conn_config, &core_module, 
                         conn->socket);
    
    if (ssl_module) {
        /* See #19, there is a range of SSL variables to be gotten from
         * the main connection that should be available in request handlers
         */
        void *cfg = ap_get_module_config(master->conn_config, ssl_module);
        if (cfg) {
            ap_set_module_config(conn->c->conn_config, ssl_module, cfg);
        }
    }
    
    /* This works for mpm_worker so far. Other mpm modules have 
     * different needs, unfortunately. The most interesting one 
     * being mpm_event...
     */
    switch (h2_conn_mpm_type()) {
        case H2_MPM_WORKER:
            /* all fine */
            break;
        case H2_MPM_EVENT: 
            if (h2_config_geti(cfg, H2_CONF_HACK_MPM_EVENT)) {
                fix_event_conn(conn->c, master);
            }
            break;
        default:
            /* fingers crossed */
            break;
    }
    
    return APR_SUCCESS;
}

apr_status_t h2_conn_post(h2_conn *conn, h2_worker *worker)
{
    AP_DEBUG_ASSERT(conn);
    
    /* The worker is done with this connection. release all allocated
     * resource before we leave the worker's domain.
     */
    conn->socket = NULL;
    conn->bucket_alloc = NULL;
    apr_pool_destroy(conn->pool);
    conn->pool = NULL;
    /* be sure no one messes with this any more */
    memset(conn->c, 0, sizeof(conn_rec)); 
    
    return APR_SUCCESS;
}

apr_status_t h2_conn_process(h2_conn *conn)
{
    AP_DEBUG_ASSERT(conn);
    AP_DEBUG_ASSERT(conn->c);
    
    conn->c->clogging_input_filters = 1;
    ap_process_connection(conn->c, conn->socket);
    
    return APR_SUCCESS;
}

/* This is an internal mpm event.c struct which is disguised
 * as a conn_state_t so that mpm_event can have special connection
 * state information without changing the struct seen on the outside.
 *
 * For our task connections we need to create a new beast of this type
 * and fill it with enough meaningful things that mpm_event reads and
 * starts processing out task request.
 */
typedef struct event_conn_state_t event_conn_state_t;
struct event_conn_state_t {
    /** APR_RING of expiration timeouts */
    APR_RING_ENTRY(event_conn_state_t) timeout_list;
    /** the expiration time of the next keepalive timeout */
    apr_time_t expiration_time;
    /** connection record this struct refers to */
    conn_rec *c;
    /** request record (if any) this struct refers to */
    request_rec *r;
    /** is the current conn_rec suspended?  (disassociated with
     * a particular MPM thread; for suspend_/resume_connection
     * hooks)
     */
    int suspended;
    /** memory pool to allocate from */
    apr_pool_t *p;
    /** bucket allocator */
    apr_bucket_alloc_t *bucket_alloc;
    /** poll file descriptor information */
    apr_pollfd_t pfd;
    /** public parts of the connection state */
    conn_state_t pub;
};
APR_RING_HEAD(timeout_head_t, event_conn_state_t);

static void fix_event_conn(conn_rec *c, conn_rec *master) 
{
    event_conn_state_t *master_cs = ap_get_module_config(master->conn_config, 
                                                         h2_conn_mpm_module());
    event_conn_state_t *cs = apr_pcalloc(c->pool, sizeof(event_conn_state_t));
    cs->bucket_alloc = apr_bucket_alloc_create(c->pool);
    
    ap_set_module_config(c->conn_config, h2_conn_mpm_module(), cs);
    
    cs->c = c;
    cs->r = NULL;
    cs->p = master_cs->p;
    cs->pfd = master_cs->pfd;
    cs->pub = master_cs->pub;
    cs->pub.state = CONN_STATE_READ_REQUEST_LINE;
    
    c->cs = &(cs->pub);
}
<|MERGE_RESOLUTION|>--- conflicted
+++ resolved
@@ -92,11 +92,11 @@
     return status;
 }
 
-h2_mpm_type_t h2_conn_mpm_type() {
+h2_mpm_type_t h2_conn_mpm_type(void) {
     return mpm_type;
 }
 
-module *h2_conn_mpm_module() {
+module *h2_conn_mpm_module(void) {
     return mpm_module;
 }
 
@@ -280,15 +280,9 @@
 
 static void fix_event_conn(conn_rec *c, conn_rec *master);
 
-h2_conn *h2_conn_create(const char *id, conn_rec *master, apr_pool_t *pool)
-{
-<<<<<<< HEAD
-    apr_status_t status = APR_SUCCESS;
-    
+h2_conn *h2_conn_create(conn_rec *master, apr_pool_t *pool)
+{
     AP_DEBUG_ASSERT(master);
-=======
-    assert(master);
->>>>>>> 54234412
     
     /* Setup a conn_rec for this stream.
      * General idea is borrowed from mod_spdy::slave_connection.cc,
@@ -362,9 +356,9 @@
         /* See #19, there is a range of SSL variables to be gotten from
          * the main connection that should be available in request handlers
          */
-        void *cfg = ap_get_module_config(master->conn_config, ssl_module);
-        if (cfg) {
-            ap_set_module_config(conn->c->conn_config, ssl_module, cfg);
+        void *sslcfg = ap_get_module_config(master->conn_config, ssl_module);
+        if (sslcfg) {
+            ap_set_module_config(conn->c->conn_config, ssl_module, sslcfg);
         }
     }
     
@@ -392,6 +386,7 @@
 apr_status_t h2_conn_post(h2_conn *conn, h2_worker *worker)
 {
     AP_DEBUG_ASSERT(conn);
+    (void)worker;
     
     /* The worker is done with this connection. release all allocated
      * resource before we leave the worker's domain.
